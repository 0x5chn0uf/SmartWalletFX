"""Base fixtures for the test suite."""

import os

import pytest
import pytest_asyncio
import sqlalchemy as _sa
from sqlalchemy import create_engine
from sqlalchemy.ext.asyncio import (
    AsyncSession,
    async_sessionmaker,
    create_async_engine,
)
from sqlalchemy.orm import sessionmaker

import app.core.database as db_mod
from app.models import Base


def _make_test_db(tmp_path_factory: pytest.TempPathFactory) -> tuple[str, str]:
    """Return (async_url, sync_url) for a fresh test database.

    The implementation supports two backends:

    1. **SQLite (default)** – Creates a temporary file-based DB under pytest's
       tmp_path_factory directory.  This mirrors the previous behaviour.

    2. **PostgreSQL** – When ``TEST_DB_URL`` is set *and* starts with
       ``postgresql``, we create a *brand-new* database (named with a random
       UUID) on the target server, then return connection strings pointing to
       it (async via ``+asyncpg`` and sync via psycopg2).
    """

    import os
    import uuid

    from sqlalchemy.engine.url import URL, make_url  # type: ignore

    env_url = os.getenv("TEST_DB_URL")

    # ------------------------------------------------------------------
    # Branch 1 – PostgreSQL.  We create a dedicated database so the test
    # session has an isolated schema and can freely ``DROP``/``CREATE``
    # tables without affecting other services (e.g. the dev database).
    # ------------------------------------------------------------------

    if env_url and env_url.startswith("postgresql"):
        try:
            url_obj = make_url(env_url)

            # Generate unique DB name to avoid collisions between concurrent runs
            test_db_name = f"test_{uuid.uuid4().hex}"

<<<<<<< HEAD
        # Build *admin* connection URL (connects to 'postgres' default DB)
        admin_url: URL = url_obj.set(database="postgres", drivername="postgresql")
=======
            # Build *admin* connection URL (connects to 'postgres' default DB)
            admin_url: URL = url_obj.set(database="postgres", drivername="postgresql")
>>>>>>> 1d0b4772

            # Use sync engine for DDL operations (CREATE DATABASE)
            admin_engine = create_engine(admin_url.render_as_string(hide_password=False))

            with admin_engine.connect().execution_options(
                isolation_level="AUTOCOMMIT"
            ) as conn:
                try:
                    conn.execute(_sa.text(f"CREATE DATABASE {test_db_name}"))
                except Exception:  # pragma: no cover – DB already exists or race
                    pass

            admin_engine.dispose()

            # Build async & sync URLs pointing to the *new* database
            async_url = url_obj.set(database=test_db_name).render_as_string(
                hide_password=False
            )

            if "+asyncpg" not in async_url:
                async_url = async_url.replace("postgresql://", "postgresql+asyncpg://")

            sync_url = async_url.replace("+asyncpg", "")

            # Create tables inside the new database so individual tests don't
            # have to run migrations (keeps suite fast)
            temp_sync_engine = create_engine(sync_url)
            Base.metadata.create_all(bind=temp_sync_engine)
            temp_sync_engine.dispose()

            return async_url, sync_url
        except Exception:
            # Failed to connect to Postgres; fall back to SQLite
            pass

    # ------------------------------------------------------------------
    # Branch 2 – SQLite (fallback)
    # ------------------------------------------------------------------

    db_dir = tmp_path_factory.mktemp("db")
    db_file = db_dir / "test.sqlite"
    async_url = f"sqlite+aiosqlite:///{db_file}"
    sync_url = f"sqlite:///{db_file}"

    temp_engine = create_engine(sync_url, connect_args={"check_same_thread": False})
    Base.metadata.create_all(bind=temp_engine)
    temp_engine.dispose()

    return async_url, sync_url


@pytest_asyncio.fixture(scope="session")
async def async_engine(tmp_path_factory: pytest.TempPathFactory):
    """Yield a *brand-new* AsyncEngine bound to a fresh SQLite file."""

    async_url, sync_url = _make_test_db(tmp_path_factory)

    # Expose to other fixtures (patch_sync_db) via environment variable
    os.environ["TEST_DB_URL"] = sync_url

    engine = create_async_engine(async_url, future=True)
    try:
        yield engine
    finally:
        # Dispose connections first so Postgres allows DROP DATABASE
        await engine.dispose()

        # Automatic cleanup for PostgreSQL databases created in _make_test_db
        env_url = os.getenv("TEST_DB_URL")

        if env_url and env_url.startswith("postgresql"):
            from sqlalchemy.engine.url import URL, make_url  # type: ignore

            url_obj = make_url(env_url)
            test_db_name = url_obj.database

            # Connect to admin database to DROP the temporary one
            admin_url: URL = url_obj.set(database="postgres", drivername="postgresql")
            admin_engine = create_engine(
                admin_url.render_as_string(hide_password=False)
            )

            with admin_engine.connect().execution_options(
                isolation_level="AUTOCOMMIT"
            ) as conn:
                try:
                    conn.execute(
                        _sa.text(f"DROP DATABASE IF EXISTS {test_db_name} WITH (FORCE)")
                    )
                except Exception:  # pragma: no cover – best-effort cleanup
                    pass

            admin_engine.dispose()


@pytest_asyncio.fixture(scope="session")
async def test_app(async_engine):
    """Return the *singleton* FastAPI application for tests.

    We reuse the instance created at import time in *app.main* to avoid the
    costly FastAPI *startup* sequence (and its SQL ``CREATE TABLE`` calls)
    multiple times. Only the database engine/session bindings are patched to
    use the per-session *async_engine* fixture.
    """

    # Patch engine and SessionLocal globally for the application
    db_mod.engine = async_engine
    db_mod.SessionLocal = async_sessionmaker(
        bind=db_mod.engine, class_=AsyncSession, expire_on_commit=False
    )

    # Also patch the sync engine to use the same test database
    from sqlalchemy import create_engine

    sync_url = os.environ["TEST_DB_URL"]
    db_mod.sync_engine = create_engine(
        sync_url, connect_args={"check_same_thread": False}
    )
    db_mod.SyncSessionLocal = sessionmaker(
        autocommit=False, autoflush=False, bind=db_mod.sync_engine
    )

    # Reuse existing app instance instead of creating a new one each time
    # Ensure other modules that imported `engine` directly (e.g., init_db)
    # use the *patched* engine as well.  Those modules performed
    # `from app.core.database import engine` at import-time and therefore hold
    # a separate reference that needs to be updated manually.
    import app.core.init_db as _init_db_mod
    from app.main import app as _app

    _init_db_mod.engine = db_mod.engine

    yield _app<|MERGE_RESOLUTION|>--- conflicted
+++ resolved
@@ -51,16 +51,13 @@
             # Generate unique DB name to avoid collisions between concurrent runs
             test_db_name = f"test_{uuid.uuid4().hex}"
 
-<<<<<<< HEAD
-        # Build *admin* connection URL (connects to 'postgres' default DB)
-        admin_url: URL = url_obj.set(database="postgres", drivername="postgresql")
-=======
             # Build *admin* connection URL (connects to 'postgres' default DB)
             admin_url: URL = url_obj.set(database="postgres", drivername="postgresql")
->>>>>>> 1d0b4772
 
             # Use sync engine for DDL operations (CREATE DATABASE)
-            admin_engine = create_engine(admin_url.render_as_string(hide_password=False))
+            admin_engine = create_engine(
+                admin_url.render_as_string(hide_password=False)
+            )
 
             with admin_engine.connect().execution_options(
                 isolation_level="AUTOCOMMIT"
