--- conflicted
+++ resolved
@@ -24,8 +24,4 @@
   }
 );
 
-<<<<<<< HEAD
 export default apiClient;
-=======
-export default apiClient;
->>>>>>> 1d0b4772
