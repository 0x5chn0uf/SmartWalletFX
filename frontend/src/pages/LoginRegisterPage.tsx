--- conflicted
+++ resolved
@@ -271,10 +271,6 @@
     try {
       await dispatch(login({ email: loginEmail, password: loginPassword })).unwrap();
       navigate('/dashboard');
-<<<<<<< HEAD
-    } catch {
-      setRegisterError('Invalid credentials');
-=======
     } catch (err: any) {
       if (!err.response) {
         setRegisterError('Unable to reach server');
@@ -283,7 +279,6 @@
       } else {
         setRegisterError('Login failed');
       }
->>>>>>> 1d0b4772
     }
   };
 
@@ -297,10 +292,6 @@
     try {
       await dispatch(registerUser({ email: registerEmail, password: registerPassword })).unwrap();
       navigate('/dashboard');
-<<<<<<< HEAD
-    } catch {
-      setRegisterError('Registration failed');
-=======
     } catch (err: any) {
       if (!err.response) {
         setRegisterError('Unable to reach server');
@@ -311,7 +302,6 @@
       } else {
         setRegisterError('Registration failed');
       }
->>>>>>> 1d0b4772
     }
   };
 
@@ -388,8 +378,7 @@
               <InfoIcon aria-label="password requirements">
                 ⓘ
                 <Tooltip>
-                  Password must be at least 8 characters and include a number
-                  and symbol
+                  Password must be at least 8 characters and include a number and symbol
                 </Tooltip>
               </InfoIcon>
             </Label>
